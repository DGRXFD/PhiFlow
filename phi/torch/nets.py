--- conflicted
+++ resolved
@@ -313,16 +313,7 @@
         super(ConvNet, self).__init__()
         self.layers = layers
         activation = ACTIVATIONS[activation]
-<<<<<<< HEAD
-        self.add_module(f'Conv_in', nn.Sequential(CONV[in_spatial](in_channels, layers[0], kernel_size=3, padding=1, padding_mode='circular'),
-                                                  NORM[in_spatial](layers[0]) if batch_norm else nn.Identity(),
-                                                  activation()))
-        for i in range(1,len(layers)):
-            self.add_module(f'Conv{i}', nn.Sequential(CONV[in_spatial](layers[i-1], layers[i], kernel_size=3, padding=1, padding_mode='circular'),
-                                                      NORM[in_spatial](layers[i]) if batch_norm else nn.Identity(),
-                                                      activation()))
-        self.add_module(f'Conv_out', CONV[in_spatial](layers[len(layers)-1], out_channels, kernel_size=3, padding=1, padding_mode='circular'))
-=======
+
         self.add_module(f'Conv_in', nn.Sequential(
             CONV[in_spatial](in_channels, layers[0], kernel_size=3, padding=1, padding_mode='circular'),
             NORM[in_spatial](layers[0]) if batch_norm else nn.Identity(),
@@ -332,8 +323,7 @@
                 CONV[in_spatial](layers[i - 1], layers[i], kernel_size=3, padding=1, padding_mode='circular'),
                 NORM[in_spatial](layers[i]) if batch_norm else nn.Identity(),
                 activation()))
-        self.add_module(f'Conv_out', CONV[in_spatial](layers[len(layers) - 1], out_channels, kernel_size=3, padding=1, padding_mode='circular'))
->>>>>>> 9dd3a303
+        self.add_module(f'Conv_out', CONV[in_spatial](layers[len(layers) - 1], out_channels, kernel_size=3, padding=1, padding_mode='circular')
 
     def forward(self, x):
         x = getattr(self, f'Conv_in')(x)
@@ -548,20 +538,12 @@
         if len(self.layers) >0:
             self.add_module('Res_in', ResNet_Block(in_spatial, in_channels, layers[0], batch_norm, activation))
 
-<<<<<<< HEAD
             for i in range(1, len(layers)):
                 self.add_module(f'Res{i}', ResNet_Block(in_spatial, layers[i-1], layers[i], batch_norm, activation))
 
             self.add_module('Res_out', ResNet_Block(in_spatial, layers[len(layers)-1], out_channels, batch_norm, activation))
         else:
             self.add_module('Res', ResNet_Block(in_spatial, in_channels, in_channels, batch_norm, activation))
-=======
-        for i in range(1, len(layers)):
-            self.add_module(f'Res{i}', ResNet_Block(in_spatial, layers[i - 1], layers[i], batch_norm, activation))
-
-        self.add_module('Res_out',
-                        ResNet_Block(in_spatial, layers[len(layers) - 1], out_channels, batch_norm, activation))
->>>>>>> 9dd3a303
 
     def forward(self, x):
         x = TORCH.as_tensor(x)
@@ -575,16 +557,6 @@
             x = getattr(self, 'Res')(x)
         return x
 
-<<<<<<< HEAD
-def res_net(in_channels : int,
-            out_channels : int,
-            layers : tuple,
-            batch_norm : bool = False,
-            activation : str or type='ReLU',
-            in_spatial : int or tuple = 2) -> nn.Module:
-
-    if(isinstance(in_spatial, int)):
-=======
 
 def res_net(in_channels: int,
             out_channels: int,
@@ -593,7 +565,6 @@
             activation: str or type = 'ReLU',
             in_spatial: int or tuple = 2) -> nn.Module:
     if (isinstance(in_spatial, int)):
->>>>>>> 9dd3a303
         d = in_spatial
     else:
         assert isinstance(in_spatial, tuple)
