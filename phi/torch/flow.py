--- conflicted
+++ resolved
@@ -25,9 +25,5 @@
 if not backend.context_backend():
     backend.set_global_default_backend(TORCH)
 else:
-<<<<<<< HEAD
-    from ..math.backend import ML_LOGGER as _LOGGER
-=======
     from phiml.backend import ML_LOGGER as _LOGGER
->>>>>>> 0f7522ed
     _LOGGER.warning(f"Importing '{__name__}' within a backend context will not set the default backend.")