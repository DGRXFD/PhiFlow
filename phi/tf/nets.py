<<<<<<< HEAD
import math
=======
"""
Jax implementation of the unified machine learning API.
Equivalent functions also exist for the other frameworks.

For API documentation, see https://tum-pbs.github.io/PhiFlow/Network_API .
"""
from typing import Callable, Tuple, List
import pickle
>>>>>>> 9a408e63

import numpy
import tensorflow as tf
from tensorflow import keras
from tensorflow.keras import layers as kl
from tensorflow import Tensor
import pickle

from typing import Callable


def parameter_count(model: keras.Model):
    """
    Counts the number of parameters in a model.

    Args:
        model: Keras model

    Returns:
        `int`
    """
    total = 0
    for parameter in model.trainable_weights:
        total += numpy.prod(parameter.shape)
    return int(total)


<<<<<<< HEAD
=======
def get_parameters(model: keras.Model, wrap=True) -> dict:
    result = {}
    for var in model.trainable_weights:
        name: str = var.name
        layer = name[:name.index('/')].replace('_', '').replace('dense', 'linear')
        try:
            int(layer[-1:])
        except ValueError:
            layer += '0'
        prop = name[name.index('/') + 1:].replace('kernel', 'weight')
        if prop.endswith(':0'):
            prop = prop[:-2]
        name = f"{layer}.{prop}"
        var = var.numpy()
        if not wrap:
            result[name] = var
        else:
            if name.endswith('.weight'):
                phi_tensor = math.wrap(var, math.channel('input,output'))
            elif name.endswith('.bias'):
                phi_tensor = math.wrap(var, math.channel('output'))
            else:
                raise NotImplementedError(name)
            result[name] = phi_tensor
    return result


>>>>>>> 9a408e63
def save_state(obj: keras.models.Model or keras.optimizers.Optimizer, path: str):
    """
    Write the state of a module or optimizer to a file.

    See Also:
        `load_state()`

    Args:
        obj: `keras.models.Model or keras.optimizers.Optimizer`
        path: File path as `str`.
    """
    if isinstance(obj, keras.models.Model):
        if not path.endswith('.h5'):
            path += '.h5'
        obj.save_weights(path)
    elif isinstance(obj, keras.optimizers.Optimizer):
        if not path.endswith('.pkl'):
            path += '.pkl'
        weights = obj.get_weights()
        with open(path, 'wb') as f:
            pickle.dump(weights, f)
    else:
        raise ValueError("obj must be a Keras model or optimizer")


def load_state(obj: keras.models.Model or keras.optimizers.Optimizer, path: str):
    """
    Read the state of a module or optimizer from a file.

    See Also:
        `save_state()`

    Args:
        obj: `keras.models.Model or keras.optimizers.Optimizer`
        path: File path as `str`.
    """
    if isinstance(obj, keras.models.Model):
        if not path.endswith('.h5'):
            path += '.h5'
        obj.load_weights(path)
    elif isinstance(obj, keras.optimizers.Optimizer):
        if not path.endswith('.pkl'):
            path += '.pkl'
        with open(path, 'rb') as f:
            weights = pickle.load(f)
        obj.set_weights(weights)
    else:
        raise ValueError("obj must be a Keras model or optimizer")


def update_weights(net: keras.Model, optimizer: keras.optimizers.Optimizer, loss_function: Callable, *loss_args, **loss_kwargs):
    """
    Computes the gradients of `loss_function` w.r.t. the parameters of `net` and updates its weights using `optimizer`.

    This is the TensorFlow/Keras version. Analogue functions exist for other learning frameworks.

    Args:
        net: Learning model.
        optimizer: Optimizer.
        loss_function: Loss function, called as `loss_function(*loss_args, **loss_kwargs)`.
        *loss_args: Arguments given to `loss_function`.
        **loss_kwargs: Keyword arguments given to `loss_function`.

    Returns:
        Output of `loss_function`.
    """
    with tf.GradientTape() as tape:
        output = loss_function(*loss_args, **loss_kwargs)
        loss = output[0] if isinstance(output, tuple) else output
        gradients = tape.gradient(loss.sum, net.trainable_variables)
    optimizer.apply_gradients(zip(gradients, net.trainable_variables))
    return output

def adam(net: keras.Model, learning_rate: float = 1e-3, betas=(0.9, 0.999), epsilon=1e-07):
    """
    Creates an Adam optimizer for `net`, alias for [`keras.optimizers.Adam`](https://www.tensorflow.org/api_docs/python/tf/keras/optimizers/Adam).
    Analogous functions exist for other learning frameworks.
    """
    return keras.optimizers.Adam(learning_rate, betas[0], betas[1], epsilon)

def SGD(net: keras.Model, learning_rate: float = 1e-3, momentum=0, dampening=0, weight_decay=0, nesterov = False):
    """
    Creates an SGD optimizer for 'net', alias for ['keras.optimizers.SGD'](https://keras.io/api/optimizers/sgd/)
    Analogous functions exist for other learning frameworks.
    """
    return keras.optimizers.SGD(learning_rate, momentum, nesterov)

def adagrad(net: keras.Model, learning_rate: float = 1e-3, lr_decay=0, weight_decay=0, initial_accumulator_value = 0, eps=1e-10):
    """
    Creates an Adagrad optimizer for 'net', alias for ['keras.optimizers.Adagrad'](https://www.tensorflow.org/api_docs/python/tf/keras/optimizers/Adagrad)
    Analogous functions exist for other learning frameworks.
    """
    return keras.optimizers.Adagrad(learning_rate, initial_accumulator_value, eps)

def rmsprop(net: keras.Model, learning_rate: float = 1e-3, alpha=0.99, eps=1e-08, weight_decay=0, momentum=0, centered=False):
    """
    Creates an RMSProp optimizer for 'net', alias for ['keras.optimizers.RMSprop'](https://www.tensorflow.org/api_docs/python/tf/keras/optimizers/RMSprop)
    Analogous functions exist for other learning frameworks.
    """
    return keras.optimizers.RMSprop(learning_rate, alpha, momentum, eps, centered)


def dense_net(in_channels: int,
              out_channels: int,
              layers: tuple or list,
              batch_norm=False,
              activation='ReLU') -> keras.Model:

    activation = ACTIVATIONS[activation] if isinstance(activation, str) else activation
    keras_layers = []
    for neuron_count in layers:
        keras_layers.append(kl.Dense(neuron_count, activation=activation))
        if batch_norm:
            keras_layers.append(kl.BatchNormalization())
    return keras.models.Sequential([kl.InputLayer(input_shape=(in_channels,)),
                                    *keras_layers,
                                    kl.Dense(out_channels, activation='linear')])


def u_net(in_channels: int,
          out_channels: int,
          levels: int = 4,
          filters: int or tuple or list = 16,
          batch_norm: bool = True,
          activation: str or Callable = 'ReLU',
          in_spatial: tuple or int = 2,
          use_res_blocks: bool = False) -> keras.Model:
    if isinstance(in_spatial, int):
        d = in_spatial
        in_spatial = (None,) * d
    else:
        assert isinstance(in_spatial, tuple)
        d = len(in_spatial)
    activation = ACTIVATIONS[activation] if isinstance(activation, str) else activation
    if isinstance(filters, (tuple, list)):
        assert len(filters) == levels, f"List of filters has length {len(filters)} but u-net has {levels} levels."
    else:
        filters = (filters,) * levels
    # --- Construct the U-Net ---
    x = inputs = keras.Input(shape=in_spatial + (in_channels,))
    x = ResNet_Block(x.shape[-1], filters[0], batch_norm, activation, d)(x) if use_res_blocks else double_conv(x, d, filters[0], filters[0], batch_norm, activation)
    xs = [x]
    for i in range(1, levels):
        x = MAX_POOL[d](2, padding="same")(x)
        x = ResNet_Block(x.shape[-1], filters[i], batch_norm, activation, d)(x) if use_res_blocks else double_conv(x, d, filters[i], filters[i], batch_norm, activation)
        xs.insert(0, x)
    for i in range(1, levels):
        x = UPSAMPLE[d](2)(x)
        x = kl.Concatenate()([x, xs[i]])
        x = ResNet_Block(x.shape[-1], filters[i-1], batch_norm, activation, d)(x) if use_res_blocks else double_conv(x, d, filters[i - 1], filters[i - 1], batch_norm, activation)
    x = CONV[d](out_channels, 1)(x)
    return keras.Model(inputs, x)


CONV = [None, kl.Conv1D, kl.Conv2D, kl.Conv3D]
MAX_POOL = [None, kl.MaxPool1D, kl.MaxPool2D, kl.MaxPool3D]
UPSAMPLE = [None, kl.UpSampling1D, kl.UpSampling2D, kl.UpSampling3D]
ACTIVATIONS = {'tanh': keras.activations.tanh, 'ReLU': keras.activations.relu, 'Sigmoid': keras.activations.sigmoid, 'SiLU': keras.activations.selu}


def pad_periodic(x:Tensor):
    d = len(x.shape) - 2
    if d>=1:
        x = tf.concat([tf.expand_dims(x[:, -1, ...], axis=1), x, tf.expand_dims(x[:, 0, ...], axis=1)], axis=1)
    if d>=2:
        x = tf.concat([tf.expand_dims(x[:, :, -1, ...], axis=2), x, tf.expand_dims(x[:, :, 0, ...], axis=2)], axis=2)
    if d>=3:
        x = tf.concat([tf.expand_dims(x[:, :, :, -1, ...], axis=3), x, tf.expand_dims(x[:, :, :, 0, ...], axis=3)], axis=3)
    return x
def double_conv(x, d: int, out_channels: int, mid_channels: int, batch_norm: bool, activation: Callable):

    x = pad_periodic(x)
    x = CONV[d](mid_channels, 3, padding='valid')(x)
    #x = CONV[d](mid_channels, 3, padding='same')(x)
    if batch_norm:
        x = kl.BatchNormalization()(x)
    x = activation(x)

    x = pad_periodic(x)
    x = CONV[d](out_channels, 3, padding='valid')(x)
    #x = CONV[d](out_channels, 3, padding='same')(x)
    if batch_norm:
        x = kl.BatchNormalization()(x)
    x = activation(x)
    return x

def conv_net(in_channels: int,
             out_channels: int,
             layers: tuple,
             batch_norm: bool = False,
             activation: str or Callable = 'ReLU',
             in_spatial:int or tuple=2) -> keras.Model:
    if isinstance(in_spatial, int):
        d = (None,) * in_spatial
    else:
        assert isinstance(in_spatial, tuple)
        d = in_spatial
        in_spatial = len(d)
    activation = ACTIVATIONS[activation] if isinstance(activation, str) else activation
    x = inputs = keras.Input(shape=d + (in_channels,))
    for i in range(len(layers)):
        x = pad_periodic(x)
        x = CONV[in_spatial](layers[i], 3, padding='valid')(x)
        if batch_norm:
            x = kl.BatchNormalization()(x)
        x = activation(x)
    x = pad_periodic(x)
    x = CONV[in_spatial](out_channels, 3, padding='valid')(x)
    return keras.Model(inputs, x)

def ResNet_Block(in_channels: int,
                 out_channels: int,
                 batch_norm: bool = False,
                 activation: str or Callable = 'ReLU',
                 in_spatial: int or tuple = 2):
    activation = ACTIVATIONS[activation] if isinstance(activation, str) else activation
    if isinstance(in_spatial, int):
        d = (None,) * in_spatial
    else:
        #assert isinstance(in_spatial, tuple)
        d = in_spatial
        in_spatial = len(d)

    d = (None,) * in_spatial

    inputs = keras.Input(shape = d + (in_channels,))
    x_1 = inputs
    x = pad_periodic(inputs)

    x = CONV[in_spatial](out_channels, 3, padding='valid')(x)
    if batch_norm:
        x = kl.BatchNormalization()(x)
    x = activation(x)

    x = pad_periodic(x)

    x = CONV[in_spatial](out_channels, 3, padding='valid')(x)
    if batch_norm:
        x = kl.BatchNormalization()(x)
    x = activation(x)

    if in_channels != out_channels:
        x_1 = CONV[in_spatial](out_channels, 1)(x_1)
        if batch_norm:
            x_1 = kl.BatchNormalization()(x_1)

    x = kl.Add()([x, x_1])

    return keras.Model(inputs, x)

def res_net(in_channels: int,
            out_channels: int,
            layers: tuple,
            batch_norm: bool = False,
            activation: str or Callable = 'ReLU',
            in_spatial: int or tuple=2):

    if isinstance(in_spatial, int):
        d = (None,) * in_spatial
    else:
        assert isinstance(in_spatial, tuple)
        d = in_spatial
        in_spatial = len(d)

    x = inputs = keras.Input(shape=d + (in_channels,))

    if len(layers) > 0:
        out = ResNet_Block(in_channels, layers[0], batch_norm, activation, in_spatial)(x)

        for i in range(1, len(layers)):
            out = ResNet_Block(layers[i-1], layers[i], batch_norm, activation, in_spatial)(out)

        out = ResNet_Block(layers[len(layers)-1], out_channels, batch_norm, activation, in_spatial)(out)
    else:
        out = ResNet_Block(in_channels, out_channels, batch_norm, activation, in_spatial)(x)
    return keras.Model(inputs, out)


def conv_classifier(input_shape: list, num_classes: int, batch_norm: bool, in_spatial: int or tuple):
    if isinstance(in_spatial, int):
        d = in_spatial
        in_spatial = (None, ) * d
    else:
        assert isinstance(in_spatial, tuple)
        d = len(in_spatial)
    #input_shape[0] = Channels
    spatial_shape_list = list(input_shape[1:])
    x = inputs = keras.Input(shape= in_spatial + (input_shape[0],))
    x = double_conv(x, d, 64, 64, batch_norm, ACTIVATIONS['ReLU'])
    x = MAX_POOL[d](2)(x)

    x = double_conv(x, d, 128, 128, batch_norm, ACTIVATIONS['ReLU'])
    x = MAX_POOL[d](2)(x)


    x = double_conv(x, d, 256, 256, batch_norm, ACTIVATIONS['ReLU'])
    x = pad_periodic(x)
    x = CONV[d](256, 3, padding='valid')(x)
    if batch_norm:
        x = kl.BatchNormalization()(x)
    x = ACTIVATIONS['ReLU'](x)
    x = MAX_POOL[d](2)(x)

    x = double_conv(x, d, 512, 512, batch_norm, ACTIVATIONS['ReLU'])
    x = pad_periodic(x)
    x = CONV[d](512, 3, padding='valid')(x)
    if batch_norm:
        x = kl.BatchNormalization()(x)
    x = ACTIVATIONS['ReLU'](x)
    x = MAX_POOL[d](2)(x)

    x = double_conv(x, d, 512, 512, batch_norm, ACTIVATIONS['ReLU'])
    x = pad_periodic(x)
    x = CONV[d](512, 3, padding='valid')(x)
    if batch_norm:
        x = kl.BatchNormalization()(x)
    x = ACTIVATIONS['ReLU'](x)
    x = MAX_POOL[d](2)(x)

    for i in range(5):
        for j in range(len(spatial_shape_list)):
            spatial_shape_list[j] = math.floor((spatial_shape_list[j] - 2) / 2) + 1

    flattened_input_dim = 1
    for i in range(len(spatial_shape_list)):
        flattened_input_dim *= spatial_shape_list[i]
    flattened_input_dim *= 512

    x = kl.Flatten()(x)
    x = dense_net(flattened_input_dim, num_classes, [4096, 4096, 100], batch_norm, 'ReLU')(x)

    x = kl.Softmax()(x)

    return keras.Model(inputs, x)

def get_mask(inputs, reverse_mask, data_format = 'NHWC'):
    shape = inputs.shape
    if len(shape) == 2:
        N = shape[-1]
        range_n = tf.range(0, N)
        even_ind = range_n % 2
        checker = tf.reshape(even_ind, (-1, N))
    elif len(shape) == 4:
        H = shape[2] if data_format == 'NCHW' else shape[1]
        W = shape[3] if data_format == 'NCHW' else shape[2]

        range_h = tf.range(0, H)
        range_w = tf.range(0, W)

        even_ind_h = tf.cast(range_h % 2, dtype=tf.bool)
        even_ind_w = tf.cast(range_w % 2, dtype=tf.bool)

        ind_h = tf.tile(tf.expand_dims(even_ind_h, -1), [1,W])
        ind_w = tf.tile(tf.expand_dims(even_ind_w,  0), [H,1])
        #ind_h = even_ind_h.unsqueeze(-1).repeat(1, W)
        #ind_w = even_ind_w.unsqueeze( 0).repeat(H, 1)

        checker = tf.math.logical_xor(ind_h, ind_w)

        reshape = [-1, 1, H, W] if data_format == 'NCHW' else [-1, H, W, 1]
        checker = tf.reshape(checker, reshape)
        checker = tf.cast(checker, dtype=tf.float32)

    else:
        raise ValueError('Invalid tensor shape. Dimension of the tensor shape must be '
                         '2 (NxD) or 4 (NxCxHxW or NxHxWxC), got {}.'.format(inputs.get_shape().as_list()))

    if reverse_mask:
        checker = 1 - checker

    return checker

def Dense_ResNet_Block(in_channels: int,
                       mid_channels: int,
                       batch_norm: bool = False,
                       activation: str or Callable = 'ReLU'):
    inputs = keras.Input(shape = (in_channels,))
    x_1 = inputs
    activation = ACTIVATIONS[activation] if isinstance(activation, str) else activation

    x = kl.Dense(mid_channels)(inputs)
    if batch_norm:
        x = kl.BatchNormalization()(x)
    x = activation(x)

    x = kl.Dense(in_channels)(x)
    if batch_norm:
        x = kl.BatchNormalization()(x)
    x = activation(x)

    x = kl.Add()([x, x_1])

    return keras.Model(inputs, x)

class CouplingLayer(keras.Model):

    def __init__(self, in_channels, mid_channels, activation, batch_norm, in_spatial, reverse_mask):
        super(CouplingLayer, self).__init__()

        self.activation = activation
        self.batch_norm = batch_norm
        self.reverse_mask = reverse_mask


        if in_spatial == 0: #for in_spatial = 0, use dense layers
            self.s1 = Dense_ResNet_Block(in_channels, mid_channels, batch_norm, activation)
            self.t1 = Dense_ResNet_Block(in_channels, mid_channels, batch_norm, activation)

            self.s2 = Dense_ResNet_Block(in_channels, mid_channels, batch_norm, activation)
            self.t2 = Dense_ResNet_Block(in_channels, mid_channels, batch_norm, activation)
        else:
            self.s1 = ResNet_Block(in_channels, in_channels, batch_norm, activation, in_spatial)
            self.t1 = ResNet_Block(in_channels, in_channels, batch_norm, activation, in_spatial)

            self.s2 = ResNet_Block(in_channels, in_channels, batch_norm, activation, in_spatial)
            self.t2 = ResNet_Block(in_channels, in_channels, batch_norm, activation, in_spatial)

    def call(self, x, invert=False):
        mask = get_mask(x, self.reverse_mask, 'NCHW')

        if invert:
            v1 = x * mask
            v2 = x * (1-mask)

            u2 = (1-mask) * (v2 - self.t1(v1)) * tf.math.exp( tf.tanh(-self.s1(v1)))
            u1 = mask * (v1 - self.t2(u2)) * tf.math.exp( tf.tanh(-self.s2(u2)))

            return u1 + u2
        else:
            u1 = x * mask
            u2 = x * (1-mask)

            v1 = mask * (u1 * tf.math.exp( tf.tanh(self.s2(u2))) + self.t2(u2))
            v2 = (1-mask) * (u2 * tf.math.exp( tf.tanh(self.s1(v1))) + self.t1(v1))

            return v1 + v2

def coupling_layer(in_channels: int,
                   mid_channels: int,
                   activation: str or type='ReLU',
                   batch_norm=False,
                   reverse_mask=False,
                   in_spatial: tuple or int=2):

    if isinstance(in_spatial, tuple):
        in_spatial = len(in_spatial)

    net = CouplingLayer(in_channels, mid_channels, activation, batch_norm, in_spatial, reverse_mask)
    return net

class Inn(keras.Model):
    def __init__(self, in_channels, mid_channels, num_blocks, activation, batch_norm, in_spatial, reverse_mask):
        super(Inn, self).__init__()
        self.num_blocks = num_blocks

        self.layer_dict = {}
        for i in range(num_blocks):
            self.layer_dict[f'coupling_block{i+1}'] = \
                coupling_layer(in_channels, mid_channels,
                               activation, batch_norm,
                               reverse_mask, in_spatial)

    def call(self, x, backward=False):
        if backward:
            for i in range(self.num_blocks, 0, -1):
                x = self.layer_dict[f'coupling_block{i}'](x, backward)
        else:
            for i in range(1, self.num_blocks+1):
                x = self.layer_dict[f'coupling_block{i}'](x)
        return x

def inn(in_channels: int,
        mid_channels: int,
        num_blocks: int,
        batch_norm: bool = False,
        reverse_mask: bool = False,
        activation: str or type='ReLU',
        in_spatial: tuple or int=2):
    if isinstance(in_spatial, tuple):
        in_spatial = len(in_spatial)

    net = Inn(in_channels, mid_channels, num_blocks, activation, batch_norm, in_spatial, reverse_mask)
    return net
<|MERGE_RESOLUTION|>--- conflicted
+++ resolved
@@ -1,6 +1,4 @@
-<<<<<<< HEAD
-import math
-=======
+
 """
 Jax implementation of the unified machine learning API.
 Equivalent functions also exist for the other frameworks.
@@ -9,7 +7,6 @@
 """
 from typing import Callable, Tuple, List
 import pickle
->>>>>>> 9a408e63
 
 import numpy
 import tensorflow as tf
@@ -36,9 +33,6 @@
         total += numpy.prod(parameter.shape)
     return int(total)
 
-
-<<<<<<< HEAD
-=======
 def get_parameters(model: keras.Model, wrap=True) -> dict:
     result = {}
     for var in model.trainable_weights:
@@ -65,8 +59,6 @@
             result[name] = phi_tensor
     return result
 
-
->>>>>>> 9a408e63
 def save_state(obj: keras.models.Model or keras.optimizers.Optimizer, path: str):
     """
     Write the state of a module or optimizer to a file.
