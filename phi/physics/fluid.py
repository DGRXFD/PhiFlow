--- conflicted
+++ resolved
@@ -108,13 +108,8 @@
         solve = copy_with(solve, x0=expand(solve.x0, batch(math.merge_shapes(*obstacles))))
     pressure = math.solve_linear(masked_laplace, f_args=[hard_bcs, active],  f_kwargs={"scheme": scheme}, y=div, solve=solve)
     # --- Subtract grad p ---
-<<<<<<< HEAD
     grad_pressure = field.spatial_gradient(pressure, input_velocity.extrapolation, type=type(velocity), scheme=scheme) * hard_bcs
-    velocity = velocity - grad_pressure
-=======
-    grad_pressure = field.spatial_gradient(pressure, input_velocity.extrapolation, type=type(velocity)) * hard_bcs
     velocity = (velocity - grad_pressure).with_extrapolation(input_velocity.extrapolation)
->>>>>>> b13c31bd
     return velocity, pressure
 
 
@@ -136,22 +131,13 @@
     Returns:
         `CenteredGrid`
     """
-<<<<<<< HEAD
-
     if scheme.order == 2 and not scheme.is_implicit:
-        grad = spatial_gradient(pressure, hard_bcs.extrapolation, type=type(hard_bcs))
-        valid_grad = grad * hard_bcs
+        grad = spatial_gradient(pressure, extrapolation.NONE, type=type(hard_bcs))
+        valid_grad = grad * field.bake_extrapolation(hard_bcs)
         div = divergence(valid_grad)
         laplace = where(active, div, pressure)
     else:
         laplace = field.laplace(pressure, scheme=scheme)
-
-=======
-    grad = spatial_gradient(pressure, extrapolation.NONE, type=type(hard_bcs))
-    valid_grad = grad * field.bake_extrapolation(hard_bcs)
-    div = divergence(valid_grad)
-    laplace = where(active, div, pressure)
->>>>>>> b13c31bd
     return laplace
 
 
