# Reading and writing simulation data

This document describes how simulation data can be written and read using Φ<sub>*Flow*</sub>.
The data format itself is described in the [data format specification](sceneformat.md).


## Referencing a scene object

<<<<<<< HEAD
It specifies the following elements:

- Arrays hold n-dimensional fields at one point in time (frame)
- Scenes contain arrays for different properties and at different frames
- Categories enumerate scenes with similar properties

### Arrays

Arrays hold the spatial distribution of one property of the simulation at a certain frame.
Each array is stored as one compressed NumPy (.npz) file. The contained NumPy array has the shape `(height, width, components)` in 2D and `(depth, height, width, components)` in 3D where `components` refers to number of dimensions stored per cell, 1 for scalar fields such as density, 2 for vector fields in 2D, 3 for vector fields in 3D. I.e., the formats are [ZYXC] in 3D, and [YXC] in 2D. As npz files can contain multipe arrays, the last entry with a file has to contain the array data to be loaded.

The spatial size of the arrays is not the same as the number of valid voxels in the simulation.
In the following, `x`, `y` and `z` refer to the shape of valid entries in centered fields like state density.
There are two conventions for how the array sizes can be derived from these:

- Mantaflow: The outer voxels of centered fields are invalid (depth=z+2, height=y+2, widht=x+2). Staggered grids store the component at the lower face of the cell with same index (depth=z+2, height=y+2, widht=x+2), the top rows are invalid.
- Φ-*Flow*: The arrays of centered fields store only valid values (depth=z, height=y, width=x). Staggered grids store the component at the lower face of the cell with same index, the top-most rows hold partly invalid values (depth=z+1, height=y+1, width=x+1).

The filename of an array at a certain frame is:

```
<Property>_<frame>.npz
```

The property name starts with an upper case letter and the frame index is padded by zeros forming a 6-digit string.

Examples: `Density_000000.npz`,  `Velocity_000042.npz`


### Scenes

A scene is a directory that directly contains all arrays associated with the simulation.
Its name starts with `sim_` followed by a six-digit scene index.

In addition to arrays, scenes store properties of the simulation in a JSON file called `description.json`.
This file describes both simulation properties and the origin of the data. It can store any number of properties but the excerpt below can be used as a reference.

```json
{
  "instigator": "FieldSequenceModel",
  "app": "smokesm_refine.py",
  "app_path": "/home/holl/phiflow/apps/smokesm_refine.py",
  "name": "Refine-SmokeSM 32",
  "description": "Slow motion density generation CNN training",
  "summary": "Refine-SmokeSM 32",
  "time_of_writing": 1,
  "dimensions": [
    128,
    128
  ],
  "rank": 2,
  "batch_size": null,
  "solver": "Sparse Conjugate Gradient",
  "open_boundary": true,
  "gravity": [
    -9.81,
    0.0
  ],
  "buoyancy_factor": 0.01,
  "parameter_count": 71157
}
```

Here, `dimensions` is equal to shape of centered fields, stored as described above.

Source files can be added to an optional `src` directory, images to an optional `images` directory.
Optionally, a log file can be added to the scene directory as `info.log`.

Scenes can contain any number of additional subdirectories for specific information.

### Categories

Categories are used to organize scenes that belong together. Categories are realized simply as a directory that contains scene directories. It can have any name.
Scenes within that directory are assumed to have the same properties and the same number of frames but these restrictions are optional.


## Handling fluid data I/O in Φ-*Flow*

The fluid I/O functionality of Φ-*Flow* is located in [phi.fluidformat](../phi/fluidformat.py).
=======
The fluid I/O functionality of Φ<sub>*Flow*</sub> is located in [phi.data.fluidformat](../phi/data/fluidformat.py).
>>>>>>> 3582ff0f

There are two possibilities to reference existing scenes:

```python
from phi.flow import *

# reference a specific scene
scene = Scene.at('~/phi/data/simpleplume/sim_000000')

# list all scenes in a category
scenes = Scene.list('~/phi/data/simpleplume')
```

New scenes can be created using the function `Scene.create` which appends a new scene to a category.
It also copies the python script that created that scene into the `src` folder unless otherwise specified.



## Reading from a specific scene

The main simulation data is stored in individual files, one for each field and frame.
Other properties are listed in the accompanying `description.json` (see the [data format specification](sceneformat.md)).

The following table gives an overview of what information can be obtained from a `scene` object.

| Property  | Description  |
|---|---|
| scene.path  | file path to the scene  |
| scene.category  | name of the category  |
| scene.dir  | directory containing the category  |
| scene.index  | index within the category  |
|  scene.properties | dict containing the values stored in description.json  |
| scene.frames  | list of all frames contained in the scene  |
| scene.fieldnames  | list of all fields contained in the scene  |

The scene provides a couple of methods to read simulation data from a scene.
```python
from phi.flow import *; scene = Scene.at('~/phi/data/simpleplume/sim_000000')

# Read a single NumPy array from the associated file
density = scene.read_array(fieldname='density', frame=0)  

# Read multiple fieldnames, concatenating the frames in the batch dimension
densities, velocities = scene.read_sim_frames(fieldnames=['density', 'velocity'], frames=range(16))

# Read a state or struct
smoke = scene.read(Smoke(), frame=0)
```


## Writing to a scene

The following methods can be used to store simulation data in a scene.

```python
from phi.flow import *; scene = Scene.create('~/phi/data/simpleplume')

# Write one frame with multiple fields
scene.write_sim_frame([density, velocity], ['density', 'velocity'], frame=0)

# Write a state
scene.write(Smoke(), frame=0)
```


Subdirectories in the scene can be created using the method `subpath(name, create)`.

To copy source files into the `src` folder of a scene:
```python
scene.copy_calling_script()
scene.copy_src(path)
```


## Reading from a set of scenes

Machine learning applications usually iterate over a large number of scenes while training models.
Φ<sub>*Flow*</sub> provides a data management system to simplify data handling.

```python
from phi.flow import *
whole_dataset = Dataset.load('~/phi/data/simpleplume')
training_data = Dataset.load('~/phi/data/simpleplume', range(1000), name='train')
```

Classes that extend [`TFModel`](../phi/tf/model.py) only need to call `self.set_data`, passing a training and validation dataset as well as a struct containing TensorFlow placeholders (see the [documentation](tfmodel.md)).

### Channels

Registering and processing fields

### Iterating over data

BatchReader

## Data augmentation

Data augmentation is implemented like any other transform -- using channels.<|MERGE_RESOLUTION|>--- conflicted
+++ resolved
@@ -6,89 +6,7 @@
 
 ## Referencing a scene object
 
-<<<<<<< HEAD
-It specifies the following elements:
-
-- Arrays hold n-dimensional fields at one point in time (frame)
-- Scenes contain arrays for different properties and at different frames
-- Categories enumerate scenes with similar properties
-
-### Arrays
-
-Arrays hold the spatial distribution of one property of the simulation at a certain frame.
-Each array is stored as one compressed NumPy (.npz) file. The contained NumPy array has the shape `(height, width, components)` in 2D and `(depth, height, width, components)` in 3D where `components` refers to number of dimensions stored per cell, 1 for scalar fields such as density, 2 for vector fields in 2D, 3 for vector fields in 3D. I.e., the formats are [ZYXC] in 3D, and [YXC] in 2D. As npz files can contain multipe arrays, the last entry with a file has to contain the array data to be loaded.
-
-The spatial size of the arrays is not the same as the number of valid voxels in the simulation.
-In the following, `x`, `y` and `z` refer to the shape of valid entries in centered fields like state density.
-There are two conventions for how the array sizes can be derived from these:
-
-- Mantaflow: The outer voxels of centered fields are invalid (depth=z+2, height=y+2, widht=x+2). Staggered grids store the component at the lower face of the cell with same index (depth=z+2, height=y+2, widht=x+2), the top rows are invalid.
-- Φ-*Flow*: The arrays of centered fields store only valid values (depth=z, height=y, width=x). Staggered grids store the component at the lower face of the cell with same index, the top-most rows hold partly invalid values (depth=z+1, height=y+1, width=x+1).
-
-The filename of an array at a certain frame is:
-
-```
-<Property>_<frame>.npz
-```
-
-The property name starts with an upper case letter and the frame index is padded by zeros forming a 6-digit string.
-
-Examples: `Density_000000.npz`,  `Velocity_000042.npz`
-
-
-### Scenes
-
-A scene is a directory that directly contains all arrays associated with the simulation.
-Its name starts with `sim_` followed by a six-digit scene index.
-
-In addition to arrays, scenes store properties of the simulation in a JSON file called `description.json`.
-This file describes both simulation properties and the origin of the data. It can store any number of properties but the excerpt below can be used as a reference.
-
-```json
-{
-  "instigator": "FieldSequenceModel",
-  "app": "smokesm_refine.py",
-  "app_path": "/home/holl/phiflow/apps/smokesm_refine.py",
-  "name": "Refine-SmokeSM 32",
-  "description": "Slow motion density generation CNN training",
-  "summary": "Refine-SmokeSM 32",
-  "time_of_writing": 1,
-  "dimensions": [
-    128,
-    128
-  ],
-  "rank": 2,
-  "batch_size": null,
-  "solver": "Sparse Conjugate Gradient",
-  "open_boundary": true,
-  "gravity": [
-    -9.81,
-    0.0
-  ],
-  "buoyancy_factor": 0.01,
-  "parameter_count": 71157
-}
-```
-
-Here, `dimensions` is equal to shape of centered fields, stored as described above.
-
-Source files can be added to an optional `src` directory, images to an optional `images` directory.
-Optionally, a log file can be added to the scene directory as `info.log`.
-
-Scenes can contain any number of additional subdirectories for specific information.
-
-### Categories
-
-Categories are used to organize scenes that belong together. Categories are realized simply as a directory that contains scene directories. It can have any name.
-Scenes within that directory are assumed to have the same properties and the same number of frames but these restrictions are optional.
-
-
-## Handling fluid data I/O in Φ-*Flow*
-
-The fluid I/O functionality of Φ-*Flow* is located in [phi.fluidformat](../phi/fluidformat.py).
-=======
 The fluid I/O functionality of Φ<sub>*Flow*</sub> is located in [phi.data.fluidformat](../phi/data/fluidformat.py).
->>>>>>> 3582ff0f
 
 There are two possibilities to reference existing scenes:
 
